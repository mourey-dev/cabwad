import React, { useState } from "react";
import Default from "../../assets/images/default.png";
import ViewDocument from "./ViewDocument";

import { EmployeeData } from "../../types/employee";

interface EmployeeDetailProps {
  isOpen: boolean;
  onClose: () => void;
  employee: EmployeeData;
}

const EmployeeDetail: React.FC<EmployeeDetailProps> = ({
  isOpen,
  onClose,
  employee,
}) => {
  const [isViewDocumentOpen, setIsViewDocumentOpen] = useState(false);
  const [dropdownOpen, setDropdownOpen] = useState<number | null>(null);

  if (!isOpen) return null;

  const toggleDropdown = (index: number) => {
    setDropdownOpen(dropdownOpen === index ? null : index);
  };

  const documents = [
    "Certificate of CSC Eligibility",
    "Diplomas, Commendations and Awards",
    "Marriage Contract",
    "Medical Certificate",
    "NBI Clearance",
    "Personal Data Sheet",
    "Birth Certificate",
    "Resume, Biodata",
    "Birth Certificate of Child/ren",
    "Transcript of Records",
    "Form 137",
    "Form 138-A",
    "Driver's License (Photocopy)",
    "PRC License (Photocopy)",
    "Training Certificate",
    "Appointments",
    "Assumption of Duty",
    "Certificate of Leave Balances",
    "Contract of Services",
    "Copies of Disciplinary Actions",
    "Notice of Salary Adjustment/Step Increment",
    "Oath of Office",
    "Position Description Forms",
    "SSS",
    "Pag-ibig",
    "Philhealth",
    "TIN No.",
  ];

  return (
    <div className="fixed inset-0 flex items-center justify-center bg-gray-900/50 p-4">
      <div className="relative flex w-[1200px] flex-col rounded-lg bg-white p-6 shadow-xl">
        <button
          onClick={onClose}
          className="absolute top-4 right-4 cursor-pointer rounded-full bg-red-500 px-3 py-1 text-white"
        >
          X
        </button>
        <h2 className="font-jost text-center text-2xl font-bold">
          PERSONAL INFORMATION
        </h2>
        <div className="flex flex-col items-center">
          <div className="mt-5 flex h-45 w-45 items-center justify-center overflow-hidden border bg-white">
            <img
              src={Default}
              alt="Profile"
              className="h-full w-full object-cover"
            />
          </div>
        </div>

        <div className="mt-4 flex gap-6">
          <div className="w-1/2">
            <div className="font-jost mt-4 space-y-2 text-sm">
<<<<<<< HEAD
              <p>Name: {`${employee.first_name} ${employee.surname}`}</p>
              <p>Position: {employee.position}</p>
              <p>Department: {employee.department}</p>
              <h3 className="mt-7 font-bold">Educational Background</h3>
              <p>Elementary:</p>
              <p>Secondary:</p>
              <p>College:</p>
=======
              <p>ID No.:</p>
              <p>Last Name:</p>
              <p>First Name:</p>
              <p>Middle Name:</p>
              <p>Sex:</p>
              <p>Civil Status:</p>
              <p>Appointment Status:</p>
              <p>Civil Service Eligibility:</p>
              <p>Position:</p>
              <p>Date of Birth:</p>
              <p>First Day of Service:</p>

>>>>>>> af5913b0
              <h3 className="mt-7 font-bold">Contact</h3>
              <p>Phone no.:</p>
              <p>Email:</p>
            </div>
          </div>

          <div className="w-1/2">
            <h3 className="font-bold">Documents</h3>
            <div className="grid grid-cols-2 gap-1 text-sm">
              {documents.map((doc, index) => (
                <div
                  key={index}
                  className="relative cursor-pointer hover:underline"
                >
                  <div onClick={() => toggleDropdown(index)}>{doc}</div>
                  {dropdownOpen === index && (
                    <div className="absolute left-0 z-100 mt-1 w-32 rounded-md bg-white shadow-lg">
                      <button className="block w-full px-4 py-2 text-left text-sm hover:bg-gray-300">
                        View
                      </button>
                      <button className="block w-full px-4 py-2 text-left text-sm hover:bg-gray-300">
                        Edit
                      </button>
                      <button className="block w-full px-4 py-2 text-left text-sm hover:bg-red-200">
                        Delete
                      </button>
                    </div>
                  )}
                </div>
              ))}
            </div>
          </div>
        </div>

        <div className="mt-6 flex justify-center gap-4">
          <button className="font-jost flex items-center rounded-full bg-yellow-500 px-6 py-2 text-white shadow-md transition hover:bg-yellow-600">
            Update
          </button>
          <button
            className="font-jost flex items-center rounded-full bg-blue-500 px-6 py-2 text-white shadow-md transition hover:bg-blue-600"
            onClick={() => setIsViewDocumentOpen(true)}
          >
            View Documents
          </button>
        </div>
      </div>

      {isViewDocumentOpen && (
        <ViewDocument
          isOpen={isViewDocumentOpen}
          onClose={() => setIsViewDocumentOpen(false)}
          employee={null}
        />
      )}
    </div>
  );
};

export default EmployeeDetail;<|MERGE_RESOLUTION|>--- conflicted
+++ resolved
@@ -79,7 +79,6 @@
         <div className="mt-4 flex gap-6">
           <div className="w-1/2">
             <div className="font-jost mt-4 space-y-2 text-sm">
-<<<<<<< HEAD
               <p>Name: {`${employee.first_name} ${employee.surname}`}</p>
               <p>Position: {employee.position}</p>
               <p>Department: {employee.department}</p>
@@ -87,7 +86,6 @@
               <p>Elementary:</p>
               <p>Secondary:</p>
               <p>College:</p>
-=======
               <p>ID No.:</p>
               <p>Last Name:</p>
               <p>First Name:</p>
@@ -100,7 +98,6 @@
               <p>Date of Birth:</p>
               <p>First Day of Service:</p>
 
->>>>>>> af5913b0
               <h3 className="mt-7 font-bold">Contact</h3>
               <p>Phone no.:</p>
               <p>Email:</p>
