--- conflicted
+++ resolved
@@ -75,15 +75,9 @@
                   alt="Employee Icon"
                   className="mt-4 w-16"
                 />
-<<<<<<< HEAD
-                <p className="mt-2 font-bold text-gray-800 uppercase">{`${item.first_name} ${item.surname}`}</p>
-                <p className="text-sm text-gray-500 uppercase">{`${item.position}`}</p>
-                <p className="text-center text-xs text-gray-400 uppercase">{`${item.department}`}</p>
-=======
                 <p className="mt-2 text-center font-bold text-gray-800">{`${item.first_name} ${item.surname}`}</p>
                 <p className="text-center text-sm text-gray-500">{`${item.position}`}</p>
                 <p className="text-center text-xs text-gray-400">{`${item.department}`}</p>
->>>>>>> e50918d0
               </div>
             </div>
           ))}
