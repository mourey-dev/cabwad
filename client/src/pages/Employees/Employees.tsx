--- conflicted
+++ resolved
@@ -18,7 +18,6 @@
     null,
   );
 
-<<<<<<< HEAD
   useEffect(() => {
     if (isModalOpen) {
       const updatedData = data?.find(
@@ -29,12 +28,6 @@
       }
     }
   }, [data]);
-=======
-  const [isConfirmModalOpen, setIsConfirmModalOpen] = useState(false);
-  const [employeeToRemove, setEmployeeToRemove] = useState<EmployeeData | null>(
-    null,
-  );
->>>>>>> 9b1ece29
 
   const handleOpenModal = (employee: EmployeeData) => {
     setSelectedEmployee(employee);
@@ -133,14 +126,6 @@
           setData={setData}
         />
       )}
-      {employeeToRemove && (
-        <ConfirmModal
-          isOpen={isConfirmModalOpen}
-          onClose={handleCloseConfirmModal}
-          onConfirm={handleConfirmRemove}
-          employee={employeeToRemove}
-        />
-      )}
     </div>
   );
 };
